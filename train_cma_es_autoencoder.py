--- conflicted
+++ resolved
@@ -382,12 +382,6 @@
 
 def rollout_env_collect(env, policy, autoencoder, device="cpu", max_steps=5000,
                         no_progress_skip=True, frame_skip=4, level_name="1-1",evaluate=False):
-<<<<<<< HEAD
-=======
-    """
-    Plays 1 episode => total_reward & frames_info_list (img, level_name, x_pos).
-    """
->>>>>>> 700225e0
     obs, info = env.reset()
     total_reward = 0.0
     frames_info_list = []
@@ -444,14 +438,6 @@
                 lr_decay=0.99,
                 evaluate=False,
                 sigma=1.0):
-<<<<<<< HEAD
-
-=======
-    """
-    CMA-ES loop with environment importance sampling (lowest rolling average reward).
-    We'll do a video logging after each gen.
-    """
->>>>>>> 700225e0
     import wandb
     if replay_buffer is None:
         replay_buffer = ImageReplayBuffer(capacity=10000)
